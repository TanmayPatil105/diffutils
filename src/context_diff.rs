--- conflicted
+++ resolved
@@ -748,17 +748,11 @@
         use std::str;
 
         let from_filename = "foo";
-<<<<<<< HEAD
         let _ = File::create(&format!("foo")).unwrap();
-        let from = vec!["a", "b", "c", ""].join("\n");
+        let from = ["a", "b", "c", ""].join("\n");
         let to_filename = "bar";
         let _ = File::create(&format!("bar")).unwrap();
-        let to = vec!["a", "d", "c", ""].join("\n");
-=======
-        let from = ["a", "b", "c", ""].join("\n");
-        let to_filename = "bar";
         let to = ["a", "d", "c", ""].join("\n");
->>>>>>> 0ab824ab
         let context_size: usize = 3;
 
         let diff_full = diff(
@@ -771,16 +765,12 @@
             false,
             8,
         );
-<<<<<<< HEAD
 
         let diff_full_text = str::from_utf8(&diff_full).unwrap();
         let re = Regex::new(r"\d{4}-\d{2}-\d{2} \d{2}:\d{2}:\d{2}\.\d+ [+-]\d{4}").unwrap();
         let diff_full = re.replace_all(diff_full_text, "");
 
-        let expected_full = vec![
-=======
         let expected_full = [
->>>>>>> 0ab824ab
             "*** foo\t",
             "--- bar\t",
             "***************",
@@ -807,17 +797,12 @@
             false,
             8,
         );
-<<<<<<< HEAD
 
         let diff_brief_text = str::from_utf8(&diff_brief).unwrap();
         let re = Regex::new(r"\d{4}-\d{2}-\d{2} \d{2}:\d{2}:\d{2}\.\d+ [+-]\d{4}").unwrap();
         let diff_brief = re.replace_all(diff_brief_text, "");
-        let expected_brief = vec!["*** foo\t", "--- bar\t", ""].join("\n");
+        let expected_brief = ["*** foo\t", "--- bar\t", ""].join("\n");
         assert_eq!(diff_brief, expected_brief);
-=======
-        let expected_brief = ["*** foo\t", "--- bar\t", ""].join("\n");
-        assert_eq!(diff_brief, expected_brief.as_bytes());
->>>>>>> 0ab824ab
 
         let nodiff_full = diff(
             from.as_bytes(),
